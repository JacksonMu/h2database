--- conflicted
+++ resolved
@@ -326,11 +326,7 @@
         } else {
             expectedList = null;
         }
-<<<<<<< HEAD
-        parameters = new ArrayList<>();
-=======
         parameters = Utils.newSmallArrayList();
->>>>>>> 7a2a5446
         currentSelect = null;
         currentPrepared = null;
         createView = null;
@@ -647,11 +643,7 @@
         }
         String procedureName = readAliasIdentifier();
         if (readIf("(")) {
-<<<<<<< HEAD
-            ArrayList<Column> list = new ArrayList<>();
-=======
             ArrayList<Column> list = Utils.newSmallArrayList();
->>>>>>> 7a2a5446
             for (int i = 0;; i++) {
                 Column column = parseColumnForTable("C" + i, true);
                 list.add(column);
@@ -789,11 +781,7 @@
     private void parseUpdateSetClause(Update command, TableFilter filter, int start) {
         read("SET");
         if (readIf("(")) {
-<<<<<<< HEAD
-            ArrayList<Column> columns = new ArrayList<>();
-=======
             ArrayList<Column> columns = Utils.newSmallArrayList();
->>>>>>> 7a2a5446
             do {
                 Column column = readTableColumn(filter);
                 columns.add(column);
@@ -890,11 +878,7 @@
     }
 
     private IndexColumn[] parseIndexColumnList() {
-<<<<<<< HEAD
-        ArrayList<IndexColumn> columns = new ArrayList<>();
-=======
         ArrayList<IndexColumn> columns = Utils.newSmallArrayList();
->>>>>>> 7a2a5446
         do {
             IndexColumn column = new IndexColumn();
             column.columnName = readColumnIdentifier();
@@ -923,11 +907,7 @@
     }
 
     private String[] parseColumnList() {
-<<<<<<< HEAD
-        ArrayList<String> columns = new ArrayList<>();
-=======
         ArrayList<String> columns = Utils.newSmallArrayList();
->>>>>>> 7a2a5446
         do {
             String columnName = readColumnIdentifier();
             columns.add(columnName);
@@ -936,11 +916,7 @@
     }
 
     private Column[] parseColumnList(Table table) {
-<<<<<<< HEAD
-        ArrayList<Column> columns = new ArrayList<>();
-=======
         ArrayList<Column> columns = Utils.newSmallArrayList();
->>>>>>> 7a2a5446
         HashSet<Column> set = new HashSet<>();
         if (!readIf(")")) {
             do {
@@ -982,11 +958,7 @@
         StringBuilder buff = new StringBuilder(
                 "SELECT * FROM INFORMATION_SCHEMA.HELP");
         int i = 0;
-<<<<<<< HEAD
-        ArrayList<Value> paramValues = new ArrayList<>();
-=======
         ArrayList<Value> paramValues = Utils.newSmallArrayList();
->>>>>>> 7a2a5446
         while (currentTokenType != END) {
             String s = currentToken;
             read();
@@ -1003,11 +975,7 @@
     }
 
     private Prepared parseShow() {
-<<<<<<< HEAD
-        ArrayList<Value> paramValues = new ArrayList<>();
-=======
         ArrayList<Value> paramValues = Utils.newSmallArrayList();
->>>>>>> 7a2a5446
         StringBuilder buff = new StringBuilder("SELECT ");
         if (readIf("CLIENT_ENCODING")) {
             // for PostgreSQL compatibility
@@ -1135,11 +1103,7 @@
         }
         if (readIf("VALUES")) {
             do {
-<<<<<<< HEAD
-                ArrayList<Expression> values = new ArrayList<>();
-=======
                 ArrayList<Expression> values = Utils.newSmallArrayList();
->>>>>>> 7a2a5446
                 read("(");
                 if (!readIf(")")) {
                     do {
@@ -1330,11 +1294,7 @@
         } else if (readIf("VALUES")) {
             read("(");
             do {
-<<<<<<< HEAD
-                ArrayList<Expression> values = new ArrayList<>();
-=======
                 ArrayList<Expression> values = Utils.newSmallArrayList();
->>>>>>> 7a2a5446
                 if (!readIf(")")) {
                     do {
                         if (readIf("DEFAULT")) {
@@ -1351,13 +1311,8 @@
             if (columns != null) {
                 throw getSyntaxError();
             }
-<<<<<<< HEAD
-            ArrayList<Column> columnList = new ArrayList<>();
-            ArrayList<Expression> values = new ArrayList<>();
-=======
             ArrayList<Column> columnList = Utils.newSmallArrayList();
             ArrayList<Expression> values = Utils.newSmallArrayList();
->>>>>>> 7a2a5446
             do {
                 columnList.add(parseColumn(table));
                 read("=");
@@ -1397,11 +1352,7 @@
         }
         if (readIf("VALUES")) {
             do {
-<<<<<<< HEAD
-                ArrayList<Expression> values = new ArrayList<>();
-=======
                 ArrayList<Expression> values = Utils.newSmallArrayList();
->>>>>>> 7a2a5446
                 read("(");
                 if (!readIf(")")) {
                     do {
@@ -1576,11 +1527,7 @@
 
     private ArrayList<String> readDerivedColumnNames() {
         if (readIf("(")) {
-<<<<<<< HEAD
             ArrayList<String> derivedColumnNames = new ArrayList<>();
-=======
-            ArrayList<String> derivedColumnNames = Utils.newSmallArrayList();
->>>>>>> 7a2a5446
             do {
                 derivedColumnNames.add(readAliasIdentifier());
             } while (readIfMore(true));
@@ -1643,11 +1590,7 @@
             // can't use readIdentifierWithSchema() because
             // it would not read schema.table.column correctly
             // if the db name is equal to the schema name
-<<<<<<< HEAD
-            ArrayList<String> list = new ArrayList<>();
-=======
             ArrayList<String> list = Utils.newSmallArrayList();
->>>>>>> 7a2a5446
             do {
                 list.add(readUniqueIdentifier());
             } while (readIf("."));
@@ -2004,14 +1947,9 @@
         Query command = null;
         int paramIndex = parameters.size();
         command = parseSelectUnion();
-<<<<<<< HEAD
         int size = parameters.size();
         ArrayList<Parameter> params = new ArrayList<>(size);
         for (int i = paramIndex; i < size; i++) {
-=======
-        ArrayList<Parameter> params = Utils.newSmallArrayList();
-        for (int i = paramIndex, size = parameters.size(); i < size; i++) {
->>>>>>> 7a2a5446
             params.add(parameters.get(i));
         }
         command.setParameterList(params);
@@ -2022,14 +1960,9 @@
     private Prepared parseWithStatementOrQuery() {
         int paramIndex = parameters.size();
         Prepared command = parseWith();
-<<<<<<< HEAD
         int size = parameters.size();
         ArrayList<Parameter> params = new ArrayList<>(size);
         for (int i = paramIndex; i < size; i++) {
-=======
-        ArrayList<Parameter> params =Utils.newSmallArrayList();
-        for (int i = paramIndex, size = parameters.size(); i < size; i++) {
->>>>>>> 7a2a5446
             params.add(parameters.get(i));
         }
         command.setParameterList(params);
@@ -2087,11 +2020,7 @@
             if (command instanceof Select) {
                 currentSelect = (Select) command;
             }
-<<<<<<< HEAD
-            ArrayList<SelectOrderBy> orderList = new ArrayList<>();
-=======
             ArrayList<SelectOrderBy> orderList = Utils.newSmallArrayList();
->>>>>>> 7a2a5446
             do {
                 boolean canBeNumber = true;
                 if (readIf("=")) {
@@ -2328,11 +2257,7 @@
         } else {
             readIf("ALL");
         }
-<<<<<<< HEAD
-        ArrayList<Expression> expressions = new ArrayList<>();
-=======
         ArrayList<Expression> expressions = Utils.newSmallArrayList();
->>>>>>> 7a2a5446
         do {
             if (readIf("*")) {
                 expressions.add(new Wildcard(null, null));
@@ -2392,11 +2317,7 @@
         if (readIf("GROUP")) {
             read("BY");
             command.setGroupQuery();
-<<<<<<< HEAD
-            ArrayList<Expression> list = new ArrayList<>();
-=======
             ArrayList<Expression> list = Utils.newSmallArrayList();
->>>>>>> 7a2a5446
             do {
                 Expression expr = readExpression();
                 list.add(expr);
@@ -2545,11 +2466,7 @@
                         r = new ConditionInSelect(database, r, query, false,
                                 Comparison.EQUAL);
                     } else {
-<<<<<<< HEAD
-                        ArrayList<Expression> v = new ArrayList<>();
-=======
                         ArrayList<Expression> v = Utils.newSmallArrayList();
->>>>>>> 7a2a5446
                         Expression last;
                         do {
                             last = readExpression();
@@ -2776,11 +2693,7 @@
     }
 
     private ArrayList<SelectOrderBy> parseSimpleOrderList() {
-<<<<<<< HEAD
-        ArrayList<SelectOrderBy> orderList = new ArrayList<>();
-=======
         ArrayList<SelectOrderBy> orderList = Utils.newSmallArrayList();
->>>>>>> 7a2a5446
         do {
             SelectOrderBy order = new SelectOrderBy();
             order.expression = readExpression();
@@ -2806,11 +2719,7 @@
             }
         }
         Expression[] args;
-<<<<<<< HEAD
-        ArrayList<Expression> argList = new ArrayList<>();
-=======
         ArrayList<Expression> argList = Utils.newSmallArrayList();
->>>>>>> 7a2a5446
         int numArgs = 0;
         while (!readIf(")")) {
             if (numArgs++ > 0) {
@@ -2824,11 +2733,7 @@
 
     private JavaAggregate readJavaAggregate(UserAggregate aggregate) {
         boolean distinct = readIf("DISTINCT");
-<<<<<<< HEAD
-        ArrayList<Expression> params = new ArrayList<>();
-=======
         ArrayList<Expression> params = Utils.newSmallArrayList();
->>>>>>> 7a2a5446
         do {
             params.add(readExpression());
         } while (readIfMore(true));
@@ -3004,11 +2909,7 @@
         case Function.TABLE:
         case Function.TABLE_DISTINCT: {
             int i = 0;
-<<<<<<< HEAD
-            ArrayList<Column> columns = new ArrayList<>();
-=======
             ArrayList<Column> columns = Utils.newSmallArrayList();
->>>>>>> 7a2a5446
             do {
                 String columnName = readAliasIdentifier();
                 Column column = parseColumnWithType(columnName);
@@ -3152,11 +3053,7 @@
                     throw DbException
                             .get(ErrorCode.CANNOT_MIX_INDEXED_AND_UNINDEXED_PARAMS);
                 }
-<<<<<<< HEAD
-                indexedParameterList = new ArrayList<>();
-=======
                 indexedParameterList = Utils.newSmallArrayList();
->>>>>>> 7a2a5446
             }
             int index = currentValue.getInt() - 1;
             if (index < 0 || index >= Constants.MAX_PARAMETER_INDEX) {
@@ -3385,11 +3282,7 @@
             } else {
                 r = readExpression();
                 if (readIf(",")) {
-<<<<<<< HEAD
-                    ArrayList<Expression> list = new ArrayList<>();
-=======
                     ArrayList<Expression> list = Utils.newSmallArrayList();
->>>>>>> 7a2a5446
                     list.add(r);
                     while (!readIf(")")) {
                         r = readExpression();
@@ -4913,11 +4806,7 @@
         Select command = new Select(session);
         currentSelect = command;
         TableFilter filter = parseValuesTable(0);
-<<<<<<< HEAD
-        ArrayList<Expression> list = new ArrayList<>();
-=======
         ArrayList<Expression> list = Utils.newSmallArrayList();
->>>>>>> 7a2a5446
         list.add(new Wildcard(null, null));
         command.setExpressions(list);
         command.addTableFilter(filter, true);
@@ -4929,19 +4818,11 @@
         Schema mainSchema = database.getSchema(Constants.SCHEMA_MAIN);
         TableFunction tf = (TableFunction) Function.getFunction(database,
                 "TABLE");
-<<<<<<< HEAD
-        ArrayList<Column> columns = new ArrayList<>();
-        ArrayList<ArrayList<Expression>> rows = new ArrayList<>();
-        do {
-            int i = 0;
-            ArrayList<Expression> row = new ArrayList<>();
-=======
         ArrayList<Column> columns = Utils.newSmallArrayList();
         ArrayList<ArrayList<Expression>> rows = Utils.newSmallArrayList();
         do {
             int i = 0;
             ArrayList<Expression> row = Utils.newSmallArrayList();
->>>>>>> 7a2a5446
             boolean multiColumn = readIf("(");
             do {
                 Expression expr = readExpression();
@@ -5040,11 +4921,7 @@
     }
 
     private ArrayList<String> readTableEngineParams() {
-<<<<<<< HEAD
-        ArrayList<String> tableEngineParams = new ArrayList<>();
-=======
         ArrayList<String> tableEngineParams = Utils.newSmallArrayList();
->>>>>>> 7a2a5446
         do {
             tableEngineParams.add(readUniqueIdentifier());
         } while (readIf(","));
@@ -5355,11 +5232,7 @@
         String cteViewName = readIdentifierWithSchema();
         Schema schema = getSchema();
         Table recursiveTable = null;
-<<<<<<< HEAD
-        ArrayList<Column> columns = new ArrayList<>();
-=======
         ArrayList<Column> columns = Utils.newSmallArrayList();
->>>>>>> 7a2a5446
         String[] cols = null;
 
         // column names are now optional - they can be inferred from the named
@@ -5896,11 +5769,7 @@
                 readIf(SetTypes.getTypeName(SetTypes.SCHEMA_SEARCH_PATH))) {
             readIfEqualOrTo();
             Set command = new Set(session, SetTypes.SCHEMA_SEARCH_PATH);
-<<<<<<< HEAD
-            ArrayList<String> list = new ArrayList<>();
-=======
             ArrayList<String> list = Utils.newSmallArrayList();
->>>>>>> 7a2a5446
             list.add(readAliasIdentifier());
             while (readIf(",")) {
                 list.add(readAliasIdentifier());
@@ -6053,11 +5922,7 @@
             } while (readIf(","));
             command.setSchemaNames(schemaNames);
         } else if (readIf("TABLE")) {
-<<<<<<< HEAD
-            ArrayList<Table> tables = new ArrayList<>();
-=======
             ArrayList<Table> tables = Utils.newSmallArrayList();
->>>>>>> 7a2a5446
             do {
                 tables.add(readTableOrView());
             } while (readIf(","));
@@ -7044,11 +6909,7 @@
      * @return the expression object
      */
     public Expression parseExpression(String sql) {
-<<<<<<< HEAD
-        parameters = new ArrayList<>();
-=======
         parameters = Utils.newSmallArrayList();
->>>>>>> 7a2a5446
         initialize(sql);
         read();
         return readExpression();
@@ -7061,11 +6922,7 @@
      * @return the table object
      */
     public Table parseTableName(String sql) {
-<<<<<<< HEAD
-        parameters = new ArrayList<>();
-=======
         parameters = Utils.newSmallArrayList();
->>>>>>> 7a2a5446
         initialize(sql);
         read();
         return readTableOrView();
