/*
 * Copyright 2004-2014 H2 Group. Multiple-Licensed under the MPL 2.0,
 * and the EPL 1.0 (http://h2database.com/html/license.html).
 * Initial Developer: H2 Group
 */
package org.h2.table;

import java.util.ArrayList;
import java.util.Arrays;
import java.util.HashMap;
import java.util.HashSet;
import java.util.Set;
import org.h2.api.ErrorCode;
import org.h2.command.Prepared;
import org.h2.constraint.Constraint;
import org.h2.engine.Constants;
import org.h2.engine.DbObject;
import org.h2.engine.Right;
import org.h2.engine.Session;
import org.h2.engine.UndoLogRecord;
import org.h2.expression.Expression;
import org.h2.expression.ExpressionVisitor;
import org.h2.index.Index;
import org.h2.index.IndexType;
import org.h2.message.DbException;
import org.h2.message.Trace;
import org.h2.result.Row;
import org.h2.result.RowList;
import org.h2.result.SearchRow;
import org.h2.result.SimpleRow;
import org.h2.result.SimpleRowValue;
import org.h2.result.SortOrder;
import org.h2.schema.Schema;
import org.h2.schema.SchemaObjectBase;
import org.h2.schema.Sequence;
import org.h2.schema.TriggerObject;
import org.h2.util.New;
import org.h2.value.CompareMode;
import org.h2.value.Value;
import org.h2.value.ValueNull;

/**
 * This is the base class for most tables.
 * A table contains a list of columns and a list of rows.
 */
public abstract class Table extends SchemaObjectBase {

    /**
     * The table type that means this table is a regular persistent table.
     */
    public static final int TYPE_CACHED = 0;

    /**
     * The table type that means this table is a regular persistent table.
     */
    public static final int TYPE_MEMORY = 1;

    /**
<<<<<<< HEAD
     * The table type name for linked tables.
     */
    public static final String TABLE_LINK = "TABLE LINK";

    /**
     * The table type name for system tables.
     */
    public static final String SYSTEM_TABLE = "SYSTEM TABLE";

    /**
     * The table type name for regular data tables.
     */
    public static final String TABLE = "TABLE";

    /**
     * The table type name for views.
     */
    public static final String VIEW = "VIEW";

    /**
     * The table type name for synonyms.
     */
    public static final String SYNONYM = "SYNONYM";

    /**
     * The table type name for external table engines.
     */
    public static final String EXTERNAL_TABLE_ENGINE = "EXTERNAL";

    /**
=======
>>>>>>> a5587284
     * The columns of this table.
     */
    protected Column[] columns;

    /**
     * The compare mode used for this table.
     */
    protected CompareMode compareMode;

    /**
     * Protected tables are not listed in the meta data and are excluded when
     * using the SCRIPT command.
     */
    protected boolean isHidden;

    private final HashMap<String, Column> columnMap;
    private final boolean persistIndexes;
    private final boolean persistData;
    private ArrayList<TriggerObject> triggers;
    private ArrayList<Constraint> constraints;
    private ArrayList<Sequence> sequences;
    private ArrayList<TableView> views;
    private boolean checkForeignKeyConstraints = true;
    private boolean onCommitDrop, onCommitTruncate;
    private volatile Row nullRow;

    public Table(Schema schema, int id, String name, boolean persistIndexes,
            boolean persistData) {
        columnMap = schema.getDatabase().newStringMap();
        initSchemaObjectBase(schema, id, name, Trace.TABLE);
        this.persistIndexes = persistIndexes;
        this.persistData = persistData;
        compareMode = schema.getDatabase().getCompareMode();
    }

    @Override
    public void rename(String newName) {
        super.rename(newName);
        if (constraints != null) {
            for (int i = 0, size = constraints.size(); i < size; i++) {
                Constraint constraint = constraints.get(i);
                constraint.rebuild();
            }
        }
    }

    public boolean isView() {
        return false;
    }

    /**
     * Lock the table for the given session.
     * This method waits until the lock is granted.
     *
     * @param session the session
     * @param exclusive true for write locks, false for read locks
     * @param forceLockEvenInMvcc lock even in the MVCC mode
     * @return true if the table was already exclusively locked by this session.
     * @throws DbException if a lock timeout occurred
     */
    public abstract boolean lock(Session session, boolean exclusive, boolean forceLockEvenInMvcc);

    /**
     * Close the table object and flush changes.
     *
     * @param session the session
     */
    public abstract void close(Session session);

    /**
     * Release the lock for this session.
     *
     * @param s the session
     */
    public abstract void unlock(Session s);

    /**
     * Create an index for this table
     *
     * @param session the session
     * @param indexName the name of the index
     * @param indexId the id
     * @param cols the index columns
     * @param indexType the index type
     * @param create whether this is a new index
     * @param indexComment the comment
     * @return the index
     */
    public abstract Index addIndex(Session session, String indexName,
            int indexId, IndexColumn[] cols, IndexType indexType,
            boolean create, String indexComment);

    /**
     * Get the given row.
     *
     * @param session the session
     * @param key the primary key
     * @return the row
     */
    @SuppressWarnings("unused")
    public Row getRow(Session session, long key) {
        return null;
    }

    /**
     * Remove a row from the table and all indexes.
     *
     * @param session the session
     * @param row the row
     */
    public abstract void removeRow(Session session, Row row);

    /**
     * Remove all rows from the table and indexes.
     *
     * @param session the session
     */
    public abstract void truncate(Session session);

    /**
     * Add a row to the table and all indexes.
     *
     * @param session the session
     * @param row the row
     * @throws DbException if a constraint was violated
     */
    public abstract void addRow(Session session, Row row);

    /**
     * Commit an operation (when using multi-version concurrency).
     *
     * @param operation the operation
     * @param row the row
     */
    @SuppressWarnings("unused")
    public void commit(short operation, Row row) {
        // nothing to do
    }

    /**
     * Check if this table supports ALTER TABLE.
     *
     * @throws DbException if it is not supported
     */
    public abstract void checkSupportAlter();

    /**
     * Get the table type name
     *
     * @return the table type name
     */
    public abstract TableType getTableType();

    /**
     * Get the scan index to iterate through all rows.
     *
     * @param session the session
     * @return the index
     */
    public abstract Index getScanIndex(Session session);

    /**
     * Get the scan index for this table.
     *
     * @param session the session
     * @param masks the search mask
     * @param filters the table filters
     * @param filter the filter index
     * @param sortOrder the sort order
     * @param allColumnsSet all columns
     * @return the scan index
     */
    @SuppressWarnings("unused")
    public Index getScanIndex(Session session, int[] masks,
            TableFilter[] filters, int filter, SortOrder sortOrder,
            HashSet<Column> allColumnsSet) {
        return getScanIndex(session);
    }

    /**
     * Get any unique index for this table if one exists.
     *
     * @return a unique index
     */
    public abstract Index getUniqueIndex();

    /**
     * Get all indexes for this table.
     *
     * @return the list of indexes
     */
    public abstract ArrayList<Index> getIndexes();

    /**
     * Get an index by name.
     *
     * @param indexName the index name to search for
     * @return the found index
     */
    public Index getIndex(String indexName) {
        ArrayList<Index> indexes = getIndexes();
        if (indexes != null) {
            for (int i = 0; i < indexes.size(); i++) {
                Index index = indexes.get(i);
                if (index.getName().equals(indexName)) {
                    return index;
                }
            }
        }
        throw DbException.get(ErrorCode.INDEX_NOT_FOUND_1, indexName);
    }

    /**
     * Check if this table is locked exclusively.
     *
     * @return true if it is.
     */
    public abstract boolean isLockedExclusively();

    /**
     * Get the last data modification id.
     *
     * @return the modification id
     */
    public abstract long getMaxDataModificationId();

    /**
     * Check if the table is deterministic.
     *
     * @return true if it is
     */
    public abstract boolean isDeterministic();

    /**
     * Check if the row count can be retrieved quickly.
     *
     * @return true if it can
     */
    public abstract boolean canGetRowCount();

    /**
     * Check if this table can be referenced.
     *
     * @return true if it can
     */
    public boolean canReference() {
        return true;
    }

    /**
     * Check if this table can be dropped.
     *
     * @return true if it can
     */
    public abstract boolean canDrop();

    /**
     * Get the row count for this table.
     *
     * @param session the session
     * @return the row count
     */
    public abstract long getRowCount(Session session);

    /**
     * Get the approximated row count for this table.
     *
     * @return the approximated row count
     */
    public abstract long getRowCountApproximation();

    public abstract long getDiskSpaceUsed();

    /**
     * Get the row id column if this table has one.
     *
     * @return the row id column, or null
     */
    public Column getRowIdColumn() {
        return null;
    }

    @Override
    public String getCreateSQLForCopy(Table table, String quotedName) {
        throw DbException.throwInternalError(toString());
    }

    /**
     * Check whether the table (or view) contains no columns that prevent index
     * conditions to be used. For example, a view that contains the ROWNUM()
     * pseudo-column prevents this.
     *
     * @return true if the table contains no query-comparable column
     */
    public boolean isQueryComparable() {
        return true;
    }

    /**
     * Add all objects that this table depends on to the hash set.
     *
     * @param dependencies the current set of dependencies
     */
    public void addDependencies(HashSet<DbObject> dependencies) {
        if (dependencies.contains(this)) {
            // avoid endless recursion
            return;
        }
        if (sequences != null) {
            for (Sequence s : sequences) {
                dependencies.add(s);
            }
        }
        ExpressionVisitor visitor = ExpressionVisitor.getDependenciesVisitor(
                dependencies);
        for (Column col : columns) {
            col.isEverything(visitor);
        }
        if (constraints != null) {
            for (Constraint c : constraints) {
                c.isEverything(visitor);
            }
        }
        dependencies.add(this);
    }

    @Override
    public ArrayList<DbObject> getChildren() {
        ArrayList<DbObject> children = New.arrayList();
        ArrayList<Index> indexes = getIndexes();
        if (indexes != null) {
            children.addAll(indexes);
        }
        if (constraints != null) {
            children.addAll(constraints);
        }
        if (triggers != null) {
            children.addAll(triggers);
        }
        if (sequences != null) {
            children.addAll(sequences);
        }
        if (views != null) {
            children.addAll(views);
        }
        ArrayList<Right> rights = database.getAllRights();
        for (Right right : rights) {
            if (right.getGrantedObject() == this) {
                children.add(right);
            }
        }
        return children;
    }

    protected void setColumns(Column[] columns) {
        this.columns = columns;
        if (columnMap.size() > 0) {
            columnMap.clear();
        }
        for (int i = 0; i < columns.length; i++) {
            Column col = columns[i];
            int dataType = col.getType();
            if (dataType == Value.UNKNOWN) {
                throw DbException.get(
                        ErrorCode.UNKNOWN_DATA_TYPE_1, col.getSQL());
            }
            col.setTable(this, i);
            String columnName = col.getName();
            if (columnMap.get(columnName) != null) {
                throw DbException.get(
                        ErrorCode.DUPLICATE_COLUMN_NAME_1, columnName);
            }
            columnMap.put(columnName, col);
        }
    }

    /**
     * Rename a column of this table.
     *
     * @param column the column to rename
     * @param newName the new column name
     */
    public void renameColumn(Column column, String newName) {
        for (Column c : columns) {
            if (c == column) {
                continue;
            }
            if (c.getName().equals(newName)) {
                throw DbException.get(
                        ErrorCode.DUPLICATE_COLUMN_NAME_1, newName);
            }
        }
        columnMap.remove(column.getName());
        column.rename(newName);
        columnMap.put(newName, column);
    }

    /**
     * Check if the table is exclusively locked by this session.
     *
     * @param session the session
     * @return true if it is
     */
    @SuppressWarnings("unused")
    public boolean isLockedExclusivelyBy(Session session) {
        return false;
    }

    /**
     * Update a list of rows in this table.
     *
     * @param prepared the prepared statement
     * @param session the session
     * @param rows a list of row pairs of the form old row, new row, old row,
     *            new row,...
     */
    public void updateRows(Prepared prepared, Session session, RowList rows) {
        // in case we need to undo the update
        Session.Savepoint rollback = session.setSavepoint();
        // remove the old rows
        int rowScanCount = 0;
        for (rows.reset(); rows.hasNext();) {
            if ((++rowScanCount & 127) == 0) {
                prepared.checkCanceled();
            }
            Row o = rows.next();
            rows.next();
            try {
                removeRow(session, o);
            } catch (DbException e) {
                if (e.getErrorCode() == ErrorCode.CONCURRENT_UPDATE_1) {
                    session.rollbackTo(rollback, false);
                    session.startStatementWithinTransaction();
                    rollback = session.setSavepoint();
                }
                throw e;
            }
            session.log(this, UndoLogRecord.DELETE, o);
        }
        // add the new rows
        for (rows.reset(); rows.hasNext();) {
            if ((++rowScanCount & 127) == 0) {
                prepared.checkCanceled();
            }
            rows.next();
            Row n = rows.next();
            try {
                addRow(session, n);
            } catch (DbException e) {
                if (e.getErrorCode() == ErrorCode.CONCURRENT_UPDATE_1) {
                    session.rollbackTo(rollback, false);
                    session.startStatementWithinTransaction();
                    rollback = session.setSavepoint();
                }
                throw e;
            }
            session.log(this, UndoLogRecord.INSERT, n);
        }
    }

    public ArrayList<TableView> getViews() {
        return views;
    }

    @Override
    public void removeChildrenAndResources(Session session) {
        while (views != null && views.size() > 0) {
            TableView view = views.get(0);
            views.remove(0);
            database.removeSchemaObject(session, view);
        }
        while (triggers != null && triggers.size() > 0) {
            TriggerObject trigger = triggers.get(0);
            triggers.remove(0);
            database.removeSchemaObject(session, trigger);
        }
        while (constraints != null && constraints.size() > 0) {
            Constraint constraint = constraints.get(0);
            constraints.remove(0);
            database.removeSchemaObject(session, constraint);
        }
        for (Right right : database.getAllRights()) {
            if (right.getGrantedObject() == this) {
                database.removeDatabaseObject(session, right);
            }
        }
        database.removeMeta(session, getId());
        // must delete sequences later (in case there is a power failure
        // before removing the table object)
        while (sequences != null && sequences.size() > 0) {
            Sequence sequence = sequences.get(0);
            sequences.remove(0);
            // only remove if no other table depends on this sequence
            // this is possible when calling ALTER TABLE ALTER COLUMN
            if (database.getDependentTable(sequence, this) == null) {
                database.removeSchemaObject(session, sequence);
            }
        }
    }

    /**
     * Check that these columns are not referenced by a multi-column constraint
     * or multi-column index. If it is, an exception is thrown. Single-column
     * references and indexes are dropped.
     *
     * @param session the session
     * @param columnsToDrop the columns to drop
     * @throws DbException if the column is referenced by multi-column
     *             constraints or indexes
     */
    public void dropMultipleColumnsConstraintsAndIndexes(Session session,
            ArrayList<Column> columnsToDrop) {
        HashSet<Constraint> constraintsToDrop = New.hashSet();
        if (constraints != null) {
            for (Column col : columnsToDrop) {
                for (int i = 0, size = constraints.size(); i < size; i++) {
                    Constraint constraint = constraints.get(i);
                    HashSet<Column> columns = constraint.getReferencedColumns(this);
                    if (!columns.contains(col)) {
                        continue;
                    }
                    if (columns.size() == 1) {
                        constraintsToDrop.add(constraint);
                    } else {
                        throw DbException.get(
                                ErrorCode.COLUMN_IS_REFERENCED_1, constraint.getSQL());
                    }
                }
            }
        }
        HashSet<Index> indexesToDrop = New.hashSet();
        ArrayList<Index> indexes = getIndexes();
        if (indexes != null) {
            for (Column col : columnsToDrop) {
                for (int i = 0, size = indexes.size(); i < size; i++) {
                    Index index = indexes.get(i);
                    if (index.getCreateSQL() == null) {
                        continue;
                    }
                    if (index.getColumnIndex(col) < 0) {
                        continue;
                    }
                    if (index.getColumns().length == 1) {
                        indexesToDrop.add(index);
                    } else {
                        throw DbException.get(
                                ErrorCode.COLUMN_IS_REFERENCED_1, index.getSQL());
                    }
                }
            }
        }
        for (Constraint c : constraintsToDrop) {
            session.getDatabase().removeSchemaObject(session, c);
        }
        for (Index i : indexesToDrop) {
            // the index may already have been dropped when dropping the
            // constraint
            if (getIndexes().contains(i)) {
                session.getDatabase().removeSchemaObject(session, i);
            }
        }
    }

    public Row getTemplateRow() {
        return database.createRow(new Value[getColumns().length], Row.MEMORY_CALCULATE);
    }

    /**
     * Get a new simple row object.
     *
     * @param singleColumn if only one value need to be stored
     * @return the simple row object
     */
    public SearchRow getTemplateSimpleRow(boolean singleColumn) {
        if (singleColumn) {
            return new SimpleRowValue(getColumns().length);
        }
        return new SimpleRow(new Value[getColumns().length]);
    }

    Row getNullRow() {
        Row row = nullRow;
        if (row == null) {
            // Here can be concurrently produced more than one row, but it must
            // be ok.
            Value[] values = new Value[getColumns().length];
            Arrays.fill(values, ValueNull.INSTANCE);
            nullRow = row = database.createRow(values, 1);
        }
        return row;
    }

    public Column[] getColumns() {
        return columns;
    }

    @Override
    public int getType() {
        return DbObject.TABLE_OR_VIEW;
    }

    /**
     * Get the column at the given index.
     *
     * @param index the column index (0, 1,...)
     * @return the column
     */
    public Column getColumn(int index) {
        return getColumns()[index];
    }

    /**
     * Get the column with the given name.
     *
     * @param columnName the column name
     * @return the column
     * @throws DbException if the column was not found
     */
    public Column getColumn(String columnName) {
        Column column = columnMap.get(columnName);
        if (column == null) {
            throw DbException.get(ErrorCode.COLUMN_NOT_FOUND_1, columnName);
        }
        return column;
    }

    /**
     * Does the column with the given name exist?
     *
     * @param columnName the column name
     * @return true if the column exists
     */
    public boolean doesColumnExist(String columnName) {
        return columnMap.containsKey(columnName);
    }

    /**
     * Get the best plan for the given search mask.
     *
     * @param session the session
     * @param masks per-column comparison bit masks, null means 'always false',
     *              see constants in IndexCondition
     * @param filters all joined table filters
     * @param filter the current table filter index
     * @param sortOrder the sort order
     * @param allColumnsSet the set of all columns
     * @return the plan item
     */
    public PlanItem getBestPlanItem(Session session, int[] masks,
            TableFilter[] filters, int filter, SortOrder sortOrder,
            HashSet<Column> allColumnsSet) {
        PlanItem item = new PlanItem();
        item.setIndex(getScanIndex(session));
        item.cost = item.getIndex().getCost(session, null, filters, filter, null, allColumnsSet);
        Trace t = session.getTrace();
        if (t.isDebugEnabled()) {
            t.debug("Table      :     potential plan item cost {0} index {1}",
                    item.cost, item.getIndex().getPlanSQL());
        }
        ArrayList<Index> indexes = getIndexes();
        IndexHints indexHints = getIndexHints(filters, filter);

        if (indexes != null && masks != null) {
            for (int i = 1, size = indexes.size(); i < size; i++) {
                Index index = indexes.get(i);

                if (isIndexExcludedByHints(indexHints, index)) {
                    continue;
                }

                double cost = index.getCost(session, masks, filters, filter,
                        sortOrder, allColumnsSet);
                if (t.isDebugEnabled()) {
                    t.debug("Table      :     potential plan item cost {0} index {1}",
                            cost, index.getPlanSQL());
                }
                if (cost < item.cost) {
                    item.cost = cost;
                    item.setIndex(index);
                }
            }
        }
        return item;
    }

    private static boolean isIndexExcludedByHints(IndexHints indexHints, Index index) {
        return indexHints != null && !indexHints.allowIndex(index);
    }

    private static IndexHints getIndexHints(TableFilter[] filters, int filter) {
        return filters == null ? null : filters[filter].getIndexHints();
    }

    /**
     * Get the primary key index if there is one, or null if there is none.
     *
     * @return the primary key index or null
     */
    public Index findPrimaryKey() {
        ArrayList<Index> indexes = getIndexes();
        if (indexes != null) {
            for (int i = 0, size = indexes.size(); i < size; i++) {
                Index idx = indexes.get(i);
                if (idx.getIndexType().isPrimaryKey()) {
                    return idx;
                }
            }
        }
        return null;
    }

    public Index getPrimaryKey() {
        Index index = findPrimaryKey();
        if (index != null) {
            return index;
        }
        throw DbException.get(ErrorCode.INDEX_NOT_FOUND_1,
                Constants.PREFIX_PRIMARY_KEY);
    }

    /**
     * Validate all values in this row, convert the values if required, and
     * update the sequence values if required. This call will also set the
     * default values if required and set the computed column if there are any.
     *
     * @param session the session
     * @param row the row
     */
    public void validateConvertUpdateSequence(Session session, Row row) {
        for (int i = 0; i < getColumns().length; i++) {
            Value value = row.getValue(i);
            Column column = getColumns()[i];
            Value v2;
            if (column.getComputed()) {
                // force updating the value
                value = null;
                v2 = column.computeValue(session, row);
            }
            v2 = column.validateConvertUpdateSequence(session, value);
            if (v2 != value) {
                row.setValue(i, v2);
            }
        }
    }

    private static void remove(ArrayList<? extends DbObject> list, DbObject obj) {
        if (list != null) {
            int i = list.indexOf(obj);
            if (i >= 0) {
                list.remove(i);
            }
        }
    }

    /**
     * Remove the given index from the list.
     *
     * @param index the index to remove
     */
    public void removeIndex(Index index) {
        ArrayList<Index> indexes = getIndexes();
        if (indexes != null) {
            remove(indexes, index);
            if (index.getIndexType().isPrimaryKey()) {
                for (Column col : index.getColumns()) {
                    col.setPrimaryKey(false);
                }
            }
        }
    }

    /**
     * Remove the given view from the list.
     *
     * @param view the view to remove
     */
    public void removeView(TableView view) {
        remove(views, view);
    }

    /**
     * Remove the given constraint from the list.
     *
     * @param constraint the constraint to remove
     */
    public void removeConstraint(Constraint constraint) {
        remove(constraints, constraint);
    }

    /**
     * Remove a sequence from the table. Sequences are used as identity columns.
     *
     * @param sequence the sequence to remove
     */
    public final void removeSequence(Sequence sequence) {
        remove(sequences, sequence);
    }

    /**
     * Remove the given trigger from the list.
     *
     * @param trigger the trigger to remove
     */
    public void removeTrigger(TriggerObject trigger) {
        remove(triggers, trigger);
    }

    /**
     * Add a view to this table.
     *
     * @param view the view to add
     */
    public void addView(TableView view) {
        views = add(views, view);
    }

    /**
     * Add a constraint to the table.
     *
     * @param constraint the constraint to add
     */
    public void addConstraint(Constraint constraint) {
        if (constraints == null || constraints.indexOf(constraint) < 0) {
            constraints = add(constraints, constraint);
        }
    }

    public ArrayList<Constraint> getConstraints() {
        return constraints;
    }

    /**
     * Add a sequence to this table.
     *
     * @param sequence the sequence to add
     */
    public void addSequence(Sequence sequence) {
        sequences = add(sequences, sequence);
    }

    /**
     * Add a trigger to this table.
     *
     * @param trigger the trigger to add
     */
    public void addTrigger(TriggerObject trigger) {
        triggers = add(triggers, trigger);
    }

    private static <T> ArrayList<T> add(ArrayList<T> list, T obj) {
        if (list == null) {
            list = New.arrayList();
        }
        // self constraints are two entries in the list
        list.add(obj);
        return list;
    }

    /**
     * Fire the triggers for this table.
     *
     * @param session the session
     * @param type the trigger type
     * @param beforeAction whether 'before' triggers should be called
     */
    public void fire(Session session, int type, boolean beforeAction) {
        if (triggers != null) {
            for (TriggerObject trigger : triggers) {
                trigger.fire(session, type, beforeAction);
            }
        }
    }

    /**
     * Check whether this table has a select trigger.
     *
     * @return true if it has
     */
    public boolean hasSelectTrigger() {
        if (triggers != null) {
            for (TriggerObject trigger : triggers) {
                if (trigger.isSelectTrigger()) {
                    return true;
                }
            }
        }
        return false;
    }

    /**
     * Check if row based triggers or constraints are defined.
     * In this case the fire after and before row methods need to be called.
     *
     *  @return if there are any triggers or rows defined
     */
    public boolean fireRow() {
        return (constraints != null && constraints.size() > 0) ||
                (triggers != null && triggers.size() > 0);
    }

    /**
     * Fire all triggers that need to be called before a row is updated.
     *
     * @param session the session
     * @param oldRow the old data or null for an insert
     * @param newRow the new data or null for a delete
     * @return true if no further action is required (for 'instead of' triggers)
     */
    public boolean fireBeforeRow(Session session, Row oldRow, Row newRow) {
        boolean done = fireRow(session, oldRow, newRow, true, false);
        fireConstraints(session, oldRow, newRow, true);
        return done;
    }

    private void fireConstraints(Session session, Row oldRow, Row newRow,
            boolean before) {
        if (constraints != null) {
            // don't use enhanced for loop to avoid creating objects
            for (int i = 0, size = constraints.size(); i < size; i++) {
                Constraint constraint = constraints.get(i);
                if (constraint.isBefore() == before) {
                    constraint.checkRow(session, this, oldRow, newRow);
                }
            }
        }
    }

    /**
     * Fire all triggers that need to be called after a row is updated.
     *
     *  @param session the session
     *  @param oldRow the old data or null for an insert
     *  @param newRow the new data or null for a delete
     *  @param rollback when the operation occurred within a rollback
     */
    public void fireAfterRow(Session session, Row oldRow, Row newRow,
            boolean rollback) {
        fireRow(session, oldRow, newRow, false, rollback);
        if (!rollback) {
            fireConstraints(session, oldRow, newRow, false);
        }
    }

    private boolean fireRow(Session session, Row oldRow, Row newRow,
            boolean beforeAction, boolean rollback) {
        if (triggers != null) {
            for (TriggerObject trigger : triggers) {
                boolean done = trigger.fireRow(session, oldRow, newRow, beforeAction, rollback);
                if (done) {
                    return true;
                }
            }
        }
        return false;
    }

    public boolean isGlobalTemporary() {
        return false;
    }

    /**
     * Check if this table can be truncated.
     *
     * @return true if it can
     */
    public boolean canTruncate() {
        return false;
    }

    /**
     * Enable or disable foreign key constraint checking for this table.
     *
     * @param session the session
     * @param enabled true if checking should be enabled
     * @param checkExisting true if existing rows must be checked during this
     *            call
     */
    public void setCheckForeignKeyConstraints(Session session, boolean enabled,
            boolean checkExisting) {
        if (enabled && checkExisting) {
            if (constraints != null) {
                for (Constraint c : constraints) {
                    c.checkExistingData(session);
                }
            }
        }
        checkForeignKeyConstraints = enabled;
    }

    public boolean getCheckForeignKeyConstraints() {
        return checkForeignKeyConstraints;
    }

    /**
     * Get the index that has the given column as the first element.
     * This method returns null if no matching index is found.
     *
     * @param column the column
     * @param needGetFirstOrLast if the returned index must be able
     *          to do {@link Index#canGetFirstOrLast()}
     * @param needFindNext if the returned index must be able to do
     *          {@link Index#findNext(Session, SearchRow, SearchRow)}
     * @return the index or null
     */
    public Index getIndexForColumn(Column column,
            boolean needGetFirstOrLast, boolean needFindNext) {
        ArrayList<Index> indexes = getIndexes();
        Index result = null;
        if (indexes != null) {
            for (int i = 1, size = indexes.size(); i < size; i++) {
                Index index = indexes.get(i);
                if (needGetFirstOrLast && !index.canGetFirstOrLast()) {
                    continue;
                }
                if (needFindNext && !index.canFindNext()) {
                    continue;
                }
                // choose the minimal covering index with the needed first
                // column to work consistently with execution plan from
                // Optimizer
                if (index.isFirstColumn(column) && (result == null ||
                        result.getColumns().length > index.getColumns().length)) {
                    result = index;
                }
            }
        }
        return result;
    }

    public boolean getOnCommitDrop() {
        return onCommitDrop;
    }

    public void setOnCommitDrop(boolean onCommitDrop) {
        this.onCommitDrop = onCommitDrop;
    }

    public boolean getOnCommitTruncate() {
        return onCommitTruncate;
    }

    public void setOnCommitTruncate(boolean onCommitTruncate) {
        this.onCommitTruncate = onCommitTruncate;
    }

    /**
     * If the index is still required by a constraint, transfer the ownership to
     * it. Otherwise, the index is removed.
     *
     * @param session the session
     * @param index the index that is no longer required
     */
    public void removeIndexOrTransferOwnership(Session session, Index index) {
        boolean stillNeeded = false;
        if (constraints != null) {
            for (Constraint cons : constraints) {
                if (cons.usesIndex(index)) {
                    cons.setIndexOwner(index);
                    database.updateMeta(session, cons);
                    stillNeeded = true;
                }
            }
        }
        if (!stillNeeded) {
            database.removeSchemaObject(session, index);
        }
    }

    /**
     * Check if a deadlock occurred. This method is called recursively. There is
     * a circle if the session to be tested has already being visited. If this
     * session is part of the circle (if it is the clash session), the method
     * must return an empty object array. Once a deadlock has been detected, the
     * methods must add the session to the list. If this session is not part of
     * the circle, or if no deadlock is detected, this method returns null.
     *
     * @param session the session to be tested for
     * @param clash set with sessions already visited, and null when starting
     *            verification
     * @param visited set with sessions already visited, and null when starting
     *            verification
     * @return an object array with the sessions involved in the deadlock, or
     *         null
     */
    @SuppressWarnings("unused")
    public ArrayList<Session> checkDeadlock(Session session, Session clash,
            Set<Session> visited) {
        return null;
    }

    public boolean isPersistIndexes() {
        return persistIndexes;
    }

    public boolean isPersistData() {
        return persistData;
    }

    /**
     * Compare two values with the current comparison mode. The values may be of
     * different type.
     *
     * @param a the first value
     * @param b the second value
     * @return 0 if both values are equal, -1 if the first value is smaller, and
     *         1 otherwise
     */
    public int compareTypeSafe(Value a, Value b) {
        if (a == b) {
            return 0;
        }
        int dataType = Value.getHigherOrder(a.getType(), b.getType());
        a = a.convertTo(dataType);
        b = b.convertTo(dataType);
        return a.compareTypeSafe(b, compareMode);
    }

    public CompareMode getCompareMode() {
        return compareMode;
    }

    /**
     * Tests if the table can be written. Usually, this depends on the
     * database.checkWritingAllowed method, but some tables (eg. TableLink)
     * overwrite this default behaviour.
     */
    public void checkWritingAllowed() {
        database.checkWritingAllowed();
    }

    /**
     * Get or generate a default value for the given column.
     *
     * @param session the session
     * @param column the column
     * @return the value
     */
    public Value getDefaultValue(Session session, Column column) {
        Expression defaultExpr = column.getDefaultExpression();
        Value v;
        if (defaultExpr == null) {
            v = column.validateConvertUpdateSequence(session, null);
        } else {
            v = defaultExpr.getValue(session);
        }
        return column.convert(v);
    }

    @Override
    public boolean isHidden() {
        return isHidden;
    }

    public void setHidden(boolean hidden) {
        this.isHidden = hidden;
    }

    public boolean isMVStore() {
        return false;
    }

}<|MERGE_RESOLUTION|>--- conflicted
+++ resolved
@@ -56,39 +56,6 @@
     public static final int TYPE_MEMORY = 1;
 
     /**
-<<<<<<< HEAD
-     * The table type name for linked tables.
-     */
-    public static final String TABLE_LINK = "TABLE LINK";
-
-    /**
-     * The table type name for system tables.
-     */
-    public static final String SYSTEM_TABLE = "SYSTEM TABLE";
-
-    /**
-     * The table type name for regular data tables.
-     */
-    public static final String TABLE = "TABLE";
-
-    /**
-     * The table type name for views.
-     */
-    public static final String VIEW = "VIEW";
-
-    /**
-     * The table type name for synonyms.
-     */
-    public static final String SYNONYM = "SYNONYM";
-
-    /**
-     * The table type name for external table engines.
-     */
-    public static final String EXTERNAL_TABLE_ENGINE = "EXTERNAL";
-
-    /**
-=======
->>>>>>> a5587284
      * The columns of this table.
      */
     protected Column[] columns;
